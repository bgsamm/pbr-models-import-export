--- conflicted
+++ resolved
@@ -1,746 +1,742 @@
-import time
-import bpy, math, struct
-from ..shared.file_io import BinaryWriter
-
-def approxEqual(f1, f2):
-    return math.isclose(f1, f2, rel_tol=1e-05, abs_tol=0.001)
-
-def isSkin(name):
-    return any(name == child.name for child in arma.children
-               if child.type == 'MESH')
-
-def isBoneAnimated(bone):
-    return any(bone.name in actions[idx]['bones'] for idx in actions)
-
-def isMaterialAnimated(mat):
-    return any(mat.name in actions[idx]['materials'] for idx in actions)
-
-def getVertexGroupBoneIndex(object, groupID):
-    return [bone.name for bone in bones] \
-           .index(object.vertex_groups[groupID].name)
-
-def getMatTexture(material):
-    textures = [n for n in material.node_tree.nodes if n.type == 'TEX_IMAGE']
-    if len(textures) > 0:
-        return textures[0]
-    return None
-
-def getMatMapping(material):
-    maps = [n for n in material.node_tree.nodes if n.type == 'MAPPING']
-    if len(maps) > 0:
-        return maps[0]
-    return None
-
-def imageToRGB5A3(image):
-    w,h = image.size
-    blocks_x = w // 4
-    blocks_y = h // 4
-    # converting to ints in advance significantly improves speed
-    rgba = [int(f * 255) for f in image.pixels]
-    data = [None] * (w * h * 2) # pre-allocate for speed
-    idx = 0
-    # add rows bottom-to-top to cooperate with Blender
-    for row in range(blocks_y - 1, -1, -1):
-        for col in range(blocks_x):
-            for i in range(3, -1, -1):
-                for j in range(4):
-                    pos = (row * w * 4 + col * 4 + i * w + j) * 4
-                    r,g,b,a = rgba[pos:pos+4]
-                    if a < 255:
-                        val = ((a >> 5) << 12) + \
-                              ((r // 0x11) << 8) + \
-                              ((g // 0x11) << 4) + \
-                              (b // 0x11)
-                    else:
-                        val = 0x8000 + \
-                              ((r >> 3) << 10) + \
-                              ((g >> 3) << 5) + \
-                              (b >> 3)
-                    data[idx:idx+2] = val.to_bytes(2, 'big')
-                    idx += 2
-    return bytes(data)
-
-def imageToRGBA32(image):
-    w,h = image.size
-    blocks_x = w // 4
-    blocks_y = h // 4
-    rgba = [int(f * 255) for f in image.pixels]
-    data = [None] * (w * h * 4) # pre-allocate for speed
-    for row in range(blocks_y):
-        for col in range(blocks_x):
-            offset = (row * w * 4 + col * 4) * 4
-            # each block is 4x4 pixels
-            for i in range(4):
-                for j in range(4):
-                    pos = (row * w * 4 + col * 4 + i * w + j) * 4
-                    idx = (row * blocks_x + col) * 64 + (i * 4 + j) * 2
-                    data[idx] = rgba[pos+3] # a
-                    data[idx+1] = rgba[pos] # r
-                    data[idx+32] = rgba[pos+1] # g
-                    data[idx+33] = rgba[pos+2] # b
-    return bytes(data)
-
-def writeTexture(file, address, texture):
-    image = texture.image
-    w,h = image.size
-    file.write('ushort', w, address, offset=0)
-    file.write('ushort', h, address, offset=0x2)
-    file.write('uchar', 1, address, offset=0x5)
-    file.write('uint', 0x90, address, offset=0x8) # encoding
-    # extrapolation
-    if texture.extension == 'EXTEND':
-        file.write('uint', 0, address, offset=0x10) # x
-        file.write('uint', 0, address, offset=0x14) # y
-    elif texture.extension == 'REPEAT':
-        file.write('uint', 1, address, offset=0x10) # x
-        file.write('uint', 1, address, offset=0x14) # y
-    else:
-        raise Exception(f"Extrapolation type '{texture.extension}' unsupported")
-    # image data address needs to be a multiple of 0x20
-    offset = 0x80 + address % 0x20
-    file.write('uint', offset, address, offset=0x28)
-    #data = imageToRGBA32(image) # currently doesn't load correctly in-game
-    data = imageToRGB5A3(image)
-    file.write('uint', len(data), address, offset=0x4c)
-    file.write_chunk(data, address + offset)
-    return file.tell() + 0x10 # next address (add some padding)
-
-def writeMaterial(file, address, material):
-    if isMaterialAnimated(material):
-        print(material.name, 'is animated')
-        print(actions[0]['materials'][material.name])
-    nameAddr = address + 0x8c
-    file.write('uint', nameAddr, address)
-
-    # name
-    file.write('string', material.name, nameAddr)
-    sz = len(material.name) + 1 # null terminate
-    sz = (sz + 3) // 4 * 4
-    nextAddr = nameAddr + sz
-
-    texture = getMatTexture(material)
-    texAddr = textures[texture.image.name]['address']
-    file.write('uint', texAddr, address, offset=0x18)
-    file.write('uint', nextAddr, address, offset=0x2c)
-    file.write('uchar', 0x1, address, offset=0x5a)
-    file.write('uchar', 0x1, 0, whence='current')
-    file.write('uchar', 0x1, 0, whence='current')
-    file.write('uchar', 0xff, 0, whence='current')
-    file.write('uchar', 0x80, address, offset=0x60)
-    file.write('uchar', 0x80, 0, whence='current')
-    file.write('uchar', 0x80, 0, whence='current')
-    file.write('uchar', 0xff, 0, whence='current')
-    file.write('uchar', 0xff, address, offset=0x64)
-    file.write('uchar', 0xff, 0, whence='current')
-    file.write('uchar', 0xff, 0, whence='current')
-    file.write('uchar', 0xff, 0, whence='current')
-    file.write('uchar', 0x0, address, offset=0x70)
-    file.write('uchar', 0x0, 0, whence='current')
-    file.write('uchar', 0x0, 0, whence='current')
-    file.write('uchar', 0xff, 0, whence='current')
-    file.write('uchar', 0xff, address, offset=0x74)
-    file.write('uchar', 0x33, address, offset=0x78)
-    file.write('uchar', 0x33, 0, whence='current')
-    file.write('uchar', 0x33, 0, whence='current')
-    file.write('uchar', 0xff, 0, whence='current')
-    file.write('uchar', 0xff, address, offset=0x80)
-    file.write('uchar', 0xff, 0, whence='current')
-    file.write('uchar', 0xff, 0, whence='current')
-    file.write('uchar', 0xff, 0, whence='current')
-
-    file.write('uchar', 0x1, nextAddr)
-    file.write('uchar', 0x4, 0, whence='current')
-    file.write('float', 0.0, 2, whence='current')
-    file.write('float', 0.0, 0, whence='current')
-    file.write('float', 0.0, 0, whence='current')
-    file.write('float', 1.0, 0, whence='current')
-    file.write('float', 1.0, 0, whence='current')
-
-    nextAddr = file.tell()
-    file.write('uint', nextAddr, address, offset=0x40)
-    file.write('uchar', 0x0, nextAddr)
-    file.write('uchar', 0x0, 0, whence='current')
-    file.write('uchar', 0xff, 0, whence='current')
-    file.write('uchar', 0xff, 0, whence='current')
-    file.write('uchar', 0x0, 0, whence='current')
-    file.write('uchar', 0x0, 0, whence='current')
-    file.write('uchar', 0x0, 0, whence='current')
-
-    return file.tell() + 1
-
-def writeAction(file, address, action_id):
-    action = actions[action_id]['action']
-    time = action.frame_range.y / FRAME_RATE
-    # determines portion of animation played during attacks
-    if action_id == 'move_spec':
-        # 1.5 is fairly arbitrary, length of Psychic's animation
-        file.write('float', time - 1.5, address, offset=0x4)
-    # determines position of mon when animation is played
-    if action_id == 'move_phys':
-        # 1.0 is entirely arbitrary
-        file.write('float', 1.0, address, offset=0x8)
-    file.write('float', time, address, offset=0xc)
-    file.write('uchar', 1, address, offset=0x28) # loops?
-    file.write('uchar', 1, address, offset=0x29)
-    file.write('uchar', 1, address, offset=0x2a)
-    return address + 0x30
-
-def writeBone(file, address, bone):
-    print(bone.name)
-    # if bone name is the same as a child mesh, mark it as a skin node
-    if isSkin(bone.name):
-        file.write('uint', 0x3, address)
-        nextAddr = address + 0x3c
-    else:
-        nextAddr = address + 0x30
-
-    # root bone, skin bones cannot be vertex groups
-    if not isSkin(bone.name) and bone.parent is not None:
-        transform = bone.parent.matrix_local.inverted() @ bone.matrix_local
-        t,r,s = transform.decompose()
-        # regular bones don't actually contain scale info in
-        # Blender from what I can tell, so just going to use
-        # the origin's posed scale for now
-        if bone.name.lower() == 'origin':
-            s = arma.pose.bones[bone.name].scale
-        r = r.to_euler()
-        # gonna mark every bone as a vertex group instead
-        # of trying to track which ones actually are
-        file.write('uint', 0x2, address)
-        # inverse bind matrix
-        file.seek(address + 0x44)
-        for row in bone.matrix_local.inverted()[:3]:
-            for f in row:
-                file.write('float', f, 0, whence='current')
-        nextAddr += 72
-        if any(f != 0.0 for f in t):
-            file.write('uint', nextAddr, address, offset=0xc)
-            file.write('float', t[0], nextAddr)
-            file.write('float', t[1], 0, whence='current')
-            file.write('float', t[2], 0, whence='current')
-            nextAddr += 12
-        if any(f != 0.0 for f in r):
-            file.write('uint', nextAddr, address, offset=0x10)
-            file.write('float', r[0], nextAddr)
-            file.write('float', r[1], 0, whence='current')
-            file.write('float', r[2], 0, whence='current')
-            nextAddr += 12
-        if any(f != 1.0 for f in s):
-            file.write('uint', nextAddr, address, offset=0x14)
-            file.write('float', s[0], nextAddr)
-            file.write('float', s[1], 0, whence='current')
-            file.write('float', s[2], 0, whence='current')
-            nextAddr += 12
-        if bone.name == 'ct_all':
-            # this affects camera positioning; should not be hard-coded
-            file.write('float', 8, address, offset=0x1c)
-
-    nameAddr = nextAddr
-    file.write('uint', nameAddr, address, offset=0x4)
-    idx = bones.find(bone.name)
-    file.write('ushort', idx, address, offset=0x8)
-    file.write('ushort', 0x18, address, offset=0xa)
-    file.write('string', bone.name, nameAddr)
-    sz = len(bone.name) + 1 # null terminate
-    sz = (sz + 3) // 4 * 4
-    nextAddr = nameAddr + sz
-
-    if isBoneAnimated(bone):
-        file.write('uint', nextAddr, address, offset=0x20)
-        poseBone = arma.pose.bones[bone.name]
-        nextAddr = writeFCurves(file, nextAddr, poseBone)
-
-    if len(bone.children) > 0:
-        file.write('uint', nextAddr, address, offset=0x24)
-        nextAddr = writeBone(file, nextAddr, bone.children[0])
-
-    if bone.parent is not None:
-        siblings = bone.parent.children
-        idx = siblings.find(bone.name)
-        # if has next sibling...
-        if len(siblings) > idx + 1:
-            file.write('uint', nextAddr, address, offset=0x28)
-            nextAddr = writeBone(file, nextAddr, siblings[idx + 1])
-
-    return nextAddr
-
-def writeFCurves(file, address, poseBone):
-    i = 0
-    for action_id in actions:
-        action = actions[action_id]['action']
-        file.write('ushort', i, address, offset=0)
-        # anim. length can't be 0 or it will freeze the game
-        animLength = action.frame_range[1] / FRAME_RATE
-        file.write('float', animLength, address, offset=0x8)
-
-        numFCurves = 0
-<<<<<<< HEAD
-        keyframes = actions[i]['bones'][poseBone.name]
-=======
-        keyframes = actions[action_id]['keyframes'][poseBone.name]
->>>>>>> 715d5d81
-        for comp in keyframes:
-            numFCurves += len(keyframes[comp])
-        file.write('ushort', numFCurves, address, offset=0x2)
-        fcurveListAddr = address + 0x10
-        file.write('uint', fcurveListAddr, address, offset=0x4)
-
-        nextAddr = fcurveListAddr + numFCurves * 0x10
-        for m in keyframes: # component
-            for n in keyframes[m]: # axis
-                entryAddr = fcurveListAddr + (m * 3 + n) * 0x10
-                file.write('uchar', m, entryAddr, offset=0x1)
-                file.write('uchar', n+1, entryAddr, offset=0x2)
-                file.write('uchar', 0x8, entryAddr, offset=0x6) # format code?
-                # calc largest exponent that satisfies
-                #   |x| * (2 ^ exp) < (2 ^ 15)
-                # for all keyframe points (2 ^ 15 = max signed short)
-                umax = max(abs(kf[1]) for kf in keyframes[m][n])
-                if umax == 0.0:
-                    exp = 0
-                else:
-                    exp = min(14, math.ceil(15 - math.log(umax, 2)) - 1)
-                file.write('uchar', exp, entryAddr, offset=0x7)
-                file.write('uint', nextAddr, entryAddr, offset=0x8)
-                nextAddr = writeKeyframes(file, nextAddr,
-                                          keyframes[m][n], 2 ** exp)
-        # actions are stored in a linked list
-        if i < len(actions) - 1:
-            file.write('uint', nextAddr, address, offset=0xc)
-        address = nextAddr
-        i += 1
-    return nextAddr
-
-def writeKeyframes(file, address, keyframes, scale):
-    maxTime = keyframes[-1][0] / FRAME_RATE
-    numFrames = len(keyframes)
-    pointsAddr = address + 0x20
-    # each point uses 2 bytes so need to do some alignment
-    framesAddr = pointsAddr + (numFrames * 2 + 3) // 4 * 4
-    file.write('uint', pointsAddr, address, offset=0)
-    file.write('ushort', numFrames, address, offset=0x8)
-    file.write('float', maxTime, address, offset=0xc)
-    file.write('uint', framesAddr, address, offset=0x10)
-    file.write('ushort', numFrames, address, offset=0x14)
-    file.write('float', -1234567.0, address, offset=0x18) # "-inf"
-    file.seek(pointsAddr)
-    for kf in keyframes:
-        scaled = round(kf[1] * scale)
-        file.write('short', scaled, 0, whence='current')
-
-    # not currently supporting Bezier interpolation
-##    file.seek(tangentsAddr)
-##    for kf in fcurve.keyframe_points:
-##        if kf.interpolation == 'BEZIER':
-##            # convert Bezier to Hermite
-##            h0 = 3 * kf.co.y - 3 * kf.handle_left.y
-##            h1 = 3 * kf.handle_right.y - 3 * kf.co.y
-##            file.write('float', h0, 0, whence='current')
-##            file.write('float', h1, 0, whence='current')
-
-    file.seek(framesAddr)
-    for i in range(numFrames):
-        kf = keyframes[i]
-        # using constant interpolation for everything atm
-        file.write('ushort', 0, 0, whence='current')
-        file.write('ushort', i, 0, whence='current')
-        timestamp = kf[0] / FRAME_RATE
-        file.write('float', timestamp, 4, whence='current')
-    return framesAddr + numFrames * 0xc
-
-def writeMeshes(file, boneAddr, nextAddr):
-    file.seek(boneAddr)
-    # check if the bone is a skin node
-    if file.read('uint', boneAddr) == 0x3:
-        # if so, get the bone name
-        nameAddr = file.read('uint', boneAddr, offset=0x4)
-        name = file.read('string', nameAddr)
-        # write the mesh address
-        file.write('uint', nextAddr, boneAddr, offset=0x30)
-        # write the mesh data
-        mesh = bpy.data.objects[name]
-        nextAddr = writeMesh(file, nextAddr, mesh)
-
-    childAddr = file.read('uint', boneAddr, offset=0x24)
-    if childAddr != 0:
-        nextAddr = writeMeshes(file, childAddr, nextAddr)
-
-    sibAddr = file.read('uint', boneAddr, offset=0x28)
-    if sibAddr != 0:
-        nextAddr = writeMeshes(file, sibAddr, nextAddr)
-
-    return nextAddr
-
-def writeMesh(file, address, object):
-    mesh = object.data
-    file.write('ushort', 0xa00, address)
-    numVerts = len(mesh.vertices)
-    file.write('ushort', numVerts, address, offset=0x2)
-    file.write('ushort', 0x1, address, offset=0x6) # num. uv layers
-
-    # vertices & normals
-    vertsAddr = address + 0x30
-    file.write('uint', vertsAddr, address, offset=0x8)
-    file.seek(vertsAddr)
-    for v in mesh.vertices:
-        # vertex
-        for f in v.co:
-            file.write('float', f, 0, whence='current')
-        # normal
-        for f in v.normal:
-            file.write('float', f, 0, whence='current')
-    nextAddr = file.tell()
-
-    # weights
-    if any(len(v.groups) > 0 for v in mesh.vertices):
-        skinAddr = nextAddr
-        file.write('uint', skinAddr, address, offset=0xc)
-        file.write('ushort', len(mesh.vertices), skinAddr, offset=0x8)
-        file.write('ushort', len(mesh.vertices), skinAddr, offset=0xa)
-        groupsListAddr = skinAddr + 0x1c
-        file.write('uint', groupsListAddr, skinAddr, offset=0xc)
-        weightsListAddr = groupsListAddr + 6 * len(mesh.vertices)
-        file.write('uint', weightsListAddr, skinAddr, offset=0x10)
-        for i in range(len(mesh.vertices)):
-            v = mesh.vertices[i]
-            assert len(v.groups) <= 4
-            file.write('ushort', 1, groupsListAddr, offset=(6 * i))
-            b1 = getVertexGroupBoneIndex(object, v.groups[0].group)
-            file.write('ushort', b1, 0, whence='current')
-            if len(v.groups) > 1:
-                b2 = getVertexGroupBoneIndex(object, v.groups[1].group)
-                file.write('ushort', b2, 0, whence='current')
-                w1 = v.groups[0].weight
-                w2 = v.groups[1].weight
-                # weights are out of 0xffff
-                # normalize in case there are > 2 groups
-                weight = round(0xffff * (w1 / (w1 + w2)))
-            else:
-                file.write('ushort', 0, 0, whence='current')
-                # only one group, give entire weight to it
-                weight = 0xffff
-            file.write('ushort', weight, weightsListAddr, offset=(2 * i))
-        groupsListAddr = file.tell()
-        file.write('uint', groupsListAddr, skinAddr, offset=0x18)
-        n = 0
-        file.seek(groupsListAddr)
-        for v in mesh.vertices:
-            if len(v.groups) > 2:
-                file.write('ushort', v.index, 0, whence='current')
-                b1 = getVertexGroupBoneIndex(object, v.groups[2].group)
-                w1 = round(v.groups[2].weight * 0xffff)
-                if len(v.groups) == 4:
-                    b2 = getVertexGroupBoneIndex(object, v.groups[3].group)
-                    w2 = round(v.groups[3].weight * 0xffff)
-                else:
-                    b2 = 0xffff
-                    w2 = 0
-                file.write('ushort', b1, 0, whence='current')
-                file.write('ushort', b2, 0, whence='current')
-                file.write('ushort', w1, 0, whence='current')
-                file.write('ushort', w2, 0, whence='current')
-                n += 1
-        nextAddr = file.tell()
-        file.write('ushort', n, skinAddr, offset=0x14)
-
-    # uv coordinates
-    uvCoordsAddr = nextAddr
-    file.write('uint', uvCoordsAddr, address, offset=0x14)
-    file.write('uint', uvCoordsAddr + 0x8, uvCoordsAddr) # start of uv coords
-    file.write('ushort', len(mesh.loops), uvCoordsAddr, offset=0x4)
-    uvMap = mesh.uv_layers.active.data
-    file.seek(uvCoordsAddr + 0x8)
-    for loop in mesh.loops:
-        coords = uvMap[loop.index].uv
-        file.write('float', coords[0], 0, whence='current') # x
-        file.write('float', 1.0 - coords[1], 0, whence='current') # y
-
-    # face groups
-    facesAddr = file.tell()
-    file.write('uint', facesAddr, address, offset=0x18)
-    for i in range(len(object.material_slots)):
-        file.write('uint', 0x1, facesAddr)
-        faces = [face for face in mesh.polygons if face.material_index == i]
-        mat = object.material_slots[i].material
-        matListAddr = file.read('uint', 0, offset=0x14)
-        matAddr = file.read('uint', matListAddr,
-                            offset=(4 * materials.index(mat)))
-        file.write('uint', matAddr, facesAddr, offset=0x8)
-
-        file.write('ushort', 0x1, facesAddr, offset=0xc) # num. ops
-        faceOpsAddr = facesAddr + 0x40
-        # the start address needs to be a multiple of 0x20
-        faceOpsAddr = (faceOpsAddr + 0x1f) // 0x20 * 0x20
-        file.write('uint', faceOpsAddr, facesAddr, offset=0x14)
-        faceOpsSize = 0x3 + len(faces) * 3 * 6
-        # the region size also needs to be a multiple of 0x20
-        faceOpsSize = (faceOpsSize + 0x1f) // 0x20 * 0x20
-        file.write('uint', faceOpsSize, facesAddr, offset=0x18)
-        vertInfoAddr = faceOpsAddr + faceOpsSize
-        file.write('uint', vertInfoAddr, facesAddr, offset=0x10)
-
-        # faces
-        file.write('uchar', 0x90, faceOpsAddr) # GX_DRAW_TRIANGLES
-        file.write('ushort', len(faces) * 3, 0, whence='current')
-        for face in faces:
-            file.write('ushort', face.vertices[1], 0, whence='current') # vertex
-            file.write('ushort', face.vertices[1], 0, whence='current') # normal
-            file.write('ushort', face.loop_indices[1], 0, whence='current') # uv coord
-            file.write('ushort', face.vertices[0], 0, whence='current')
-            file.write('ushort', face.vertices[0], 0, whence='current')
-            file.write('ushort', face.loop_indices[0], 0, whence='current')
-            file.write('ushort', face.vertices[2], 0, whence='current')
-            file.write('ushort', face.vertices[2], 0, whence='current')
-            file.write('ushort', face.loop_indices[2], 0, whence='current')
-
-        # vertex info
-        file.write('uchar', 0x9, vertInfoAddr) # vertices
-        file.write('uchar', 0x1, 0, whence='current')
-        file.write('uchar', 0x4, 0, whence='current')
-        file.write('uchar', 0x0, 0, whence='current')
-        file.write('uchar', 0x3, 0, whence='current')
-        file.write('uchar', 0x18, 0, whence='current') # stride
-        file.write('uchar', 0xa, 2, whence='current') # normals
-        file.write('uchar', 0x0, 0, whence='current')
-        file.write('uchar', 0x4, 0, whence='current')
-        file.write('uchar', 0x0, 0, whence='current')
-        file.write('uchar', 0x3, 0, whence='current')
-        file.write('uchar', 0x18, 0, whence='current') # stride
-        file.write('uchar', 0xd, 2, whence='current') # uv coords
-        file.write('uchar', 0x1, 0, whence='current')
-        file.write('uchar', 0x4, 0, whence='current')
-        file.write('uchar', 0x0, 0, whence='current')
-        file.write('uchar', 0x3, 0, whence='current')
-        file.write('uchar', 0x8, 0, whence='current') # stride
-        file.write('uchar', 0xff, 2, whence='current')
-
-        nextAddr = vertInfoAddr + 0xc0
-        if i < len(object.material_slots) - 1:
-            file.write('uint', nextAddr, facesAddr, offset=0x1c)
-            facesAddr = nextAddr
-
-    # bounding boxes
-    unknownAddr = nextAddr
-    file.write('uint', unknownAddr, address, offset=0x1c)
-    file.write('ushort', 0x1, unknownAddr, offset=0x18) # count
-    file.write('uint', unknownAddr + 0x24, unknownAddr, offset=0x1c)
-
-    file.write('ushort', 0x1, unknownAddr, offset=0x24) # count
-    file.write('uchar', 0x1e, 0, whence='current')
-    file.write('uchar', 0x0, 0, whence='current') # could be 0x8
-    file.write('uint', unknownAddr + 0x30, 0, whence='current')
-
-    # currently just writing a single bounding box for
-    # proper scaling in the Pokemon summary menu
-    file.write('float', 0.0, unknownAddr, offset=0x30)
-    file.write('float', 0.0, 0, whence='current')
-    file.write('float', 0.0, 0, whence='current')
-    file.write('float', 1.0, 0, whence='current')
-    # this should probably not be hard-coded but I'm not sure
-    # how to determine the correct value dynamically yet
-    file.write('float', 8.0, 0, whence='current')
-    file.write('float', 1.0, 0, whence='current')
-
-    return file.tell()
-
-def writeSDR(path, cx):
-    t0 = time.time()
-    print('Start')
-    assert cx.object.type == 'ARMATURE'
-
-    global context
-    global FRAME_RATE
-
-    global arma
-    global bones
-    global actions
-    global materials
-    global textures
-    global keyframes
-
-    context = cx
-    FRAME_RATE = cx.scene.render.fps
-
-    arma = context.object
-    bones = arma.data.bones
-
-    meshes = [child for child in arma.children if child.type == 'MESH']
-    materials = []
-    for mesh in meshes:
-        materials += [slot.material for slot in mesh.material_slots]
-
-    textures = {}
-    for mat in materials:
-        tex = getMatTexture(mat)
-        if tex.image.name not in textures:
-            textures[tex.image.name] = tex
-
-    # build keyframe dictionary
-    actions = {}
-    names = [bone.name for bone in bones]
-<<<<<<< HEAD
-    names += [mat.name for mat in materials]
-    for action in bpy.data.actions:
-        if any(fc.group is not None and fc.group.name
-               in names for fc in action.fcurves):
-            i = len(actions)
-            actions[i] = { 'action': action, 'bones': {}, 'materials': {} }
-            if action.id_root == 'OBJECT':
-                arma.animation_data.action = action
-            for frame in range(int(action.frame_range[1] + 1)):
-                context.scene.frame_set(frame)
-                # root cannot be animated
-                for bone in arma.pose.bones[1:]:
-                    if bone.name not in actions[i]['bones']:
-                        actions[i]['bones'][bone.name] = {
-                            0: { 0: [], 1: [], 2: [] }, # t (x, y, z)
-                            1: { 0: [], 1: [], 2: [] }, # r (x, y, z)
-                            2: { 0: [], 1: [], 2: [] }, # s (x, y, z)
-                        }
-                    keyframes = actions[i]['bones'][bone.name]
-                    transform = bone.parent.matrix.inverted() \
-                                @ bone.matrix
-                    comps = list(transform.decompose())
-                    comps[1] = comps[1].to_euler()
-                    for m in range(3): # t, r, s
-                        for n in range(3): # x, y, z
-                            if len(keyframes[m][n]) == 0 or \
-                               not approxEqual(keyframes[m][n][-1][1],
-                                               comps[m][n]):
-                                keyframes[m][n].append((frame, comps[m][n]))
-                # TODO: add loop over materials
-                for mat in materials:
-                    mapNode = getMatMapping(mat)
-                    if not mapNode:
-                        continue
-                    if mat.name not in actions[i]['materials']:
-                        actions[i]['materials'][mat.name] = {
-                            0: [], # tx
-                            1: []  # ty
-                        }
-                    keyframes = actions[i]['materials'][mat.name]
-                    for n in range(2): # x, y
-                        val = mapNode.inputs[1].default_value[n]
-                        if len(keyframes[n]) == 0 or \
-                           not approxEqual(keyframes[n][-1][1], val):
-                            keyframes[n].append((frame, val))
-                    
-            # Filtering breaks the animation, not sure why yet.
-=======
-    action_ids = ['idle', 'run', 'damage', 'faint', 'move_phys', 'move_spec',
-                  'blink', 'sleep', 'wakeup']
-    for action_id in action_ids:
-        action = getattr(arma.data, f'prop_{action_id}')
-        if action is None:
-            continue
-        actions[action_id] = { 'action': action, 'keyframes': {} }
-        arma.animation_data.action = action
-        for frame in range(int(action.frame_range[1] + 1)):
-            context.scene.frame_set(frame)
-            for bone in arma.pose.bones[1:]: # root cannot be animated
-                if bone.name not in actions[action_id]['keyframes']:
-                    actions[action_id]['keyframes'][bone.name] = {
-                        0: { 0: [], 1: [], 2: [] }, # t (x, y, z)
-                        1: { 0: [], 1: [], 2: [] }, # r (x, y, z)
-                        2: { 0: [], 1: [], 2: [] }, # s (x, y, z)
-                    }
-                keyframes = actions[action_id]['keyframes'][bone.name]
-                transform = bone.parent.matrix.inverted() \
-                            @ bone.matrix
-                comps = list(transform.decompose())
-                comps[1] = comps[1].to_euler()
-                for m in range(3):
-                    for n in range(3):
-                        if len(keyframes[m][n]) == 0 or \
-                           not approxEqual(keyframes[m][n][-1][1],
-                                           comps[m][n]):
-                            keyframes[m][n].append((frame, comps[m][n]))
-        # filtering breaks the animation, not sure why yet
->>>>>>> 715d5d81
-##            # filter out constant f-curves
-##            for bone in arma.data.bones[1:]:
-##                keyframes = actions[i]['bones'][bone.name]
-##                for m in range(3):
-##                    keyframes[m] = { k:v for k,v in keyframes[m].items()
-##                                     if len(v) > 1 }
-##                keyframes = { k:v for k,v in keyframes.items()
-##                              if len(v) > 0 }
-##                actions[i]['bones'][bone.name] = keyframes
-
-    print('Initialization:', time.time() - t0)
-    t0 = time.time()
-
-    fout = BinaryWriter(path)
-    fout.write('uchar', 0x1, 0)
-    fout.write('ushort', 0x4, 0x2)
-
-    # textures
-    texListAddr = 0x30
-    fout.write('uint', texListAddr, 0xc)
-    fout.write('ushort', len(textures), 0x1a)
-    nextAddr = texListAddr + 4 * len(textures)
-    nextAddr = (nextAddr + 0xf) // 0x10 * 0x10
-    i = 0
-    for tex in textures.values():
-        textures[tex.image.name]['address'] = nextAddr
-        fout.write('uint', nextAddr, texListAddr, offset=(4 * i))
-        nextAddr = writeTexture(fout, nextAddr, tex)
-        i += 1
-    print('Textures:', time.time() - t0)
-    t0 = time.time()
-
-    # materials
-    matListAddr = nextAddr
-    fout.write('uint', matListAddr, 0x14)
-    fout.write('ushort', len(materials), 0x1e)
-    nextAddr = matListAddr + 4 * len(materials)
-    nextAddr = (nextAddr + 0xf) // 0x10 * 0x10
-    for i in range(len(materials)):
-        fout.write('uint', nextAddr, matListAddr, offset=(4 * i))
-        nextAddr = writeMaterial(fout, nextAddr, materials[i])
-    print('Materials:', time.time() - t0)
-    t0 = time.time()
-
-    # actions
-    actionListAddr = nextAddr
-    for action_id in actions:
-        nextAddr = writeAction(fout, nextAddr, action_id)
-    i = 0
-    for action_id in actions:
-        action = actions[action_id]['action']
-        actionAddr = actionListAddr + i * 0x30
-        fout.write('uint', nextAddr, actionAddr)
-        fout.write('string', action_id, nextAddr)
-        sz = len(action_id) + 1 # null terminate
-        sz = (sz + 3) // 4 * 4
-        nextAddr += sz
-        i += 1
-    print('Actions:', time.time() - t0)
-    t0 = time.time()
-
-    # skeleton
-    skeleListAddr = nextAddr
-    skeleAddr = skeleListAddr + 0x10
-    skeleNameAddr = skeleAddr + 0x1c
-    fout.write('uint', skeleListAddr, 0x8)
-    fout.write('ushort', 0x1, 0x18) # skeleton count
-    fout.write('uint', skeleAddr, skeleListAddr)
-    fout.write('uint', skeleNameAddr, skeleAddr, offset=0)
-    fout.write('ushort', len(bones), skeleAddr, offset=0x6)
-    fout.write('ushort', len(actions), skeleAddr, offset=0x8)
-    fout.write('uint', actionListAddr, skeleAddr, offset=0xc)
-    fout.write('string', arma.name, skeleNameAddr)
-    sz = len(arma.name) + 1
-    sz = (sz + 3) // 4 * 4
-    rootAddr = skeleNameAddr + sz
-    fout.write('uint', rootAddr, skeleAddr, offset=0x10) # root bone pointer
-    nextAddr = writeBone(fout, rootAddr, bones[0]) # write bone tree
-    print('Skeleton:', time.time() - t0)
-    t0 = time.time()
-
-    # meshes
-    writeMeshes(fout, rootAddr, nextAddr)
-    print('Meshes:', time.time() - t0)
-
-    fout.close()
-    print(f'\n"{arma.name}" exported successfully.')
+import time
+import bpy, math, struct
+from ..shared.file_io import BinaryWriter
+
+def approxEqual(f1, f2):
+    return math.isclose(f1, f2, rel_tol=1e-05, abs_tol=0.001)
+
+def isSkin(name):
+    return any(name == child.name for child in arma.children
+               if child.type == 'MESH')
+
+def isBoneAnimated(bone):
+    return any(bone.name in actions[action_id]['bones']
+               for action_id in actions)
+
+def isMaterialAnimated(mat):
+    return any(mat.name in actions[action_id]['materials']
+               for action_id in actions)
+
+def getVertexGroupBoneIndex(object, groupID):
+    return [bone.name for bone in bones] \
+           .index(object.vertex_groups[groupID].name)
+
+def getMatTexture(material):
+    textures = [n for n in material.node_tree.nodes if n.type == 'TEX_IMAGE']
+    if len(textures) > 0:
+        return textures[0]
+    return None
+
+def getMatMapNode(material):
+    maps = [n for n in material.node_tree.nodes if n.type == 'MAPPING']
+    if len(maps) > 0:
+        return maps[0]
+    return None
+
+def imageToRGB5A3(image):
+    w,h = image.size
+    blocks_x = w // 4
+    blocks_y = h // 4
+    # converting to ints in advance significantly improves speed
+    rgba = [int(f * 255) for f in image.pixels]
+    data = [None] * (w * h * 2) # pre-allocate for speed
+    idx = 0
+    # add rows bottom-to-top to cooperate with Blender
+    for row in range(blocks_y - 1, -1, -1):
+        for col in range(blocks_x):
+            for i in range(3, -1, -1):
+                for j in range(4):
+                    pos = (row * w * 4 + col * 4 + i * w + j) * 4
+                    r,g,b,a = rgba[pos:pos+4]
+                    if a < 255:
+                        val = ((a >> 5) << 12) + \
+                              ((r // 0x11) << 8) + \
+                              ((g // 0x11) << 4) + \
+                              (b // 0x11)
+                    else:
+                        val = 0x8000 + \
+                              ((r >> 3) << 10) + \
+                              ((g >> 3) << 5) + \
+                              (b >> 3)
+                    data[idx:idx+2] = val.to_bytes(2, 'big')
+                    idx += 2
+    return bytes(data)
+
+def imageToRGBA32(image):
+    w,h = image.size
+    blocks_x = w // 4
+    blocks_y = h // 4
+    rgba = [int(f * 255) for f in image.pixels]
+    data = [None] * (w * h * 4) # pre-allocate for speed
+    for row in range(blocks_y):
+        for col in range(blocks_x):
+            offset = (row * w * 4 + col * 4) * 4
+            # each block is 4x4 pixels
+            for i in range(4):
+                for j in range(4):
+                    pos = (row * w * 4 + col * 4 + i * w + j) * 4
+                    idx = (row * blocks_x + col) * 64 + (i * 4 + j) * 2
+                    data[idx] = rgba[pos+3] # a
+                    data[idx+1] = rgba[pos] # r
+                    data[idx+32] = rgba[pos+1] # g
+                    data[idx+33] = rgba[pos+2] # b
+    return bytes(data)
+
+def writeTexture(file, address, texture):
+    image = texture.image
+    w,h = image.size
+    file.write('ushort', w, address, offset=0)
+    file.write('ushort', h, address, offset=0x2)
+    file.write('uchar', 1, address, offset=0x5)
+    file.write('uint', 0x90, address, offset=0x8) # encoding
+    # extrapolation
+    if texture.extension == 'EXTEND':
+        file.write('uint', 0, address, offset=0x10) # x
+        file.write('uint', 0, address, offset=0x14) # y
+    elif texture.extension == 'REPEAT':
+        file.write('uint', 1, address, offset=0x10) # x
+        file.write('uint', 1, address, offset=0x14) # y
+    else:
+        raise Exception(f"Extrapolation type '{texture.extension}' unsupported")
+    # image data address needs to be a multiple of 0x20
+    offset = 0x80 + address % 0x20
+    file.write('uint', offset, address, offset=0x28)
+    #data = imageToRGBA32(image) # currently doesn't load correctly in-game
+    data = imageToRGB5A3(image)
+    file.write('uint', len(data), address, offset=0x4c)
+    file.write_chunk(data, address + offset)
+    return file.tell() + 0x10 # next address (add some padding)
+
+def writeMaterial(file, address, material):
+    # name
+    nameAddr = address + 0x8c
+    file.write('uint', nameAddr, address)
+    file.write('string', material.name, nameAddr)
+    sz = len(material.name) + 1 # null terminate
+    sz = (sz + 3) // 4 * 4
+    nextAddr = nameAddr + sz
+
+    texture = getMatTexture(material)
+    texAddr = textures[texture.image.name]['address']
+    file.write('uint', texAddr, address, offset=0x18)
+    file.write('uint', nextAddr, address, offset=0x2c)
+    file.write('uchar', 0x1, address, offset=0x5a)
+    file.write('uchar', 0x1, 0, whence='current')
+    file.write('uchar', 0x1, 0, whence='current')
+    file.write('uchar', 0xff, 0, whence='current')
+    file.write('uchar', 0x80, address, offset=0x60)
+    file.write('uchar', 0x80, 0, whence='current')
+    file.write('uchar', 0x80, 0, whence='current')
+    file.write('uchar', 0xff, 0, whence='current')
+    file.write('uchar', 0xff, address, offset=0x64)
+    file.write('uchar', 0xff, 0, whence='current')
+    file.write('uchar', 0xff, 0, whence='current')
+    file.write('uchar', 0xff, 0, whence='current')
+    file.write('uchar', 0x0, address, offset=0x70)
+    file.write('uchar', 0x0, 0, whence='current')
+    file.write('uchar', 0x0, 0, whence='current')
+    file.write('uchar', 0xff, 0, whence='current')
+    file.write('uchar', 0xff, address, offset=0x74)
+    file.write('uchar', 0x33, address, offset=0x78)
+    file.write('uchar', 0x33, 0, whence='current')
+    file.write('uchar', 0x33, 0, whence='current')
+    file.write('uchar', 0xff, 0, whence='current')
+    file.write('uchar', 0xff, address, offset=0x80)
+    file.write('uchar', 0xff, 0, whence='current')
+    file.write('uchar', 0xff, 0, whence='current')
+    file.write('uchar', 0xff, 0, whence='current')
+
+    file.write('uchar', 0x1, nextAddr)
+    file.write('uchar', 0x4, 0, whence='current')
+    file.write('float', 0.0, 2, whence='current')
+    file.write('float', 0.0, 0, whence='current')
+    file.write('float', 0.0, 0, whence='current')
+    file.write('float', 1.0, 0, whence='current')
+    file.write('float', 1.0, 0, whence='current')
+
+    nextAddr = file.tell()
+    file.write('uint', nextAddr, address, offset=0x40)
+    file.write('uchar', 0x0, nextAddr)
+    file.write('uchar', 0x0, 0, whence='current')
+    file.write('uchar', 0xff, 0, whence='current')
+    file.write('uchar', 0xff, 0, whence='current')
+    file.write('uchar', 0x0, 0, whence='current')
+    file.write('uchar', 0x0, 0, whence='current')
+    file.write('uchar', 0x0, 0, whence='current')
+
+    # animation data
+    nextAddr = file.tell() + 1
+    if isMaterialAnimated(material):
+        file.write('uint', nextAddr, address, offset=0x84)
+        nextAddr = writeFCurves(file, nextAddr, material)
+
+    return nextAddr
+
+def writeAction(file, address, action_id):
+    time = actions[action_id]['length'] / FRAME_RATE
+    # determines portion of animation played during attacks
+    if action_id == 'move_spec':
+        # 1.5 is fairly arbitrary, length of Psychic's animation
+        file.write('float', time - 1.5, address, offset=0x4)
+    # determines position of mon when animation is played
+    if action_id == 'move_phys':
+        # 1.0 is entirely arbitrary
+        file.write('float', 1.0, address, offset=0x8)
+    file.write('float', time, address, offset=0xc)
+    file.write('uchar', 1, address, offset=0x28) # loops?
+    if not action_id.startswith('tx_'):
+        file.write('uchar', 1, address, offset=0x29)
+    file.write('uchar', 1, address, offset=0x2a)
+    return address + 0x30
+
+def writeBone(file, address, bone):
+    print(bone.name)
+    # if bone name is the same as a child mesh, mark it as a skin node
+    if isSkin(bone.name):
+        file.write('uint', 0x3, address)
+        nextAddr = address + 0x3c
+    else:
+        nextAddr = address + 0x30
+
+    # root bone, skin bones cannot be vertex groups
+    if not isSkin(bone.name) and bone.parent is not None:
+        transform = bone.parent.matrix_local.inverted() @ bone.matrix_local
+        t,r,s = transform.decompose()
+        # regular bones don't actually contain scale info in
+        # Blender from what I can tell, so just going to use
+        # the origin's posed scale for now
+        if bone.name.lower() == 'origin':
+            s = arma.pose.bones[bone.name].scale
+        r = r.to_euler()
+        # gonna mark every bone as a vertex group instead
+        # of trying to track which ones actually are
+        file.write('uint', 0x2, address)
+        # inverse bind matrix
+        file.seek(address + 0x44)
+        for row in bone.matrix_local.inverted()[:3]:
+            for f in row:
+                file.write('float', f, 0, whence='current')
+        nextAddr += 72
+        if any(f != 0.0 for f in t):
+            file.write('uint', nextAddr, address, offset=0xc)
+            file.write('float', t[0], nextAddr)
+            file.write('float', t[1], 0, whence='current')
+            file.write('float', t[2], 0, whence='current')
+            nextAddr += 12
+        if any(f != 0.0 for f in r):
+            file.write('uint', nextAddr, address, offset=0x10)
+            file.write('float', r[0], nextAddr)
+            file.write('float', r[1], 0, whence='current')
+            file.write('float', r[2], 0, whence='current')
+            nextAddr += 12
+        if any(f != 1.0 for f in s):
+            file.write('uint', nextAddr, address, offset=0x14)
+            file.write('float', s[0], nextAddr)
+            file.write('float', s[1], 0, whence='current')
+            file.write('float', s[2], 0, whence='current')
+            nextAddr += 12
+        if bone.name == 'ct_all':
+            # this affects camera positioning; should not be hard-coded
+            file.write('float', 8, address, offset=0x1c)
+
+    nameAddr = nextAddr
+    file.write('uint', nameAddr, address, offset=0x4)
+    idx = bones.find(bone.name)
+    file.write('ushort', idx, address, offset=0x8)
+    file.write('ushort', 0x18, address, offset=0xa)
+    file.write('string', bone.name, nameAddr)
+    sz = len(bone.name) + 1 # null terminate
+    sz = (sz + 3) // 4 * 4
+    nextAddr = nameAddr + sz
+
+    if isBoneAnimated(bone):
+        file.write('uint', nextAddr, address, offset=0x20)
+        nextAddr = writeFCurves(file, nextAddr, bone)
+
+    if len(bone.children) > 0:
+        file.write('uint', nextAddr, address, offset=0x24)
+        nextAddr = writeBone(file, nextAddr, bone.children[0])
+
+    if bone.parent is not None:
+        siblings = bone.parent.children
+        idx = siblings.find(bone.name)
+        # if has next sibling...
+        if len(siblings) > idx + 1:
+            file.write('uint', nextAddr, address, offset=0x28)
+            nextAddr = writeBone(file, nextAddr, siblings[idx + 1])
+
+    return nextAddr
+
+def writeFCurves(file, address, object):
+    i = 0
+    for action_id in actions:
+        file.write('ushort', i, address, offset=0)
+        # anim. length can't be 0 or it will freeze the game
+        animLength = actions[action_id]['length'] / FRAME_RATE
+        file.write('float', animLength, address, offset=0x8)
+
+        numFCurves = 0
+        if type(object) == bpy.types.Bone:
+            if object.name in actions[action_id]['bones']:
+                keyframes = actions[action_id]['bones'][object.name]
+            else:
+                keyframes = {
+                    0: { 0: [(0, 0)], 1: [(0, 0)], 2: [(0, 0)] }, # t (x, y, z)
+                    1: { 0: [(0, 0)], 1: [(0, 0)], 2: [(0, 0)] }, # r (x, y, z)
+                    2: { 0: [(0, 1)], 1: [(0, 1)], 2: [(0, 1)] }, # s (x, y, z)
+                }
+        elif type(object) == bpy.types.Material:
+            if object.name in actions[action_id]['materials']:
+                keyframes = actions[action_id]['materials'][object.name]
+            else:
+                keyframes = {
+                    0x14: { 0: [(0, 0)], 1: [(0, 0)] }, # t (x, y)
+                    0x16: { 0: [(0, 1)], 1: [(0, 1)] }, # s (x, y)
+                }
+        for comp in keyframes:
+            numFCurves += len(keyframes[comp])
+        file.write('ushort', numFCurves, address, offset=0x2)
+        fcurveListAddr = address + 0x10
+        file.write('uint', fcurveListAddr, address, offset=0x4)
+
+        nextAddr = fcurveListAddr + numFCurves * 0x10
+        c = 0
+        for m in keyframes: # component
+            for n in keyframes[m]: # axis
+                entryAddr = fcurveListAddr + c * 0x10
+                file.write('uchar', m, entryAddr, offset=0x1)
+                file.write('uchar', n+1, entryAddr, offset=0x2)
+                file.write('uchar', 0x8, entryAddr, offset=0x6) # format code?
+                # calc largest exponent that satisfies
+                #   |x| * (2 ^ exp) < (2 ^ 15)
+                # for all keyframe points (2 ^ 15 = max signed short)
+                umax = max(abs(kf[1]) for kf in keyframes[m][n])
+                if umax == 0.0:
+                    exp = 0
+                else:
+                    exp = min(14, math.ceil(15 - math.log(umax, 2)) - 1)
+                file.write('uchar', exp, entryAddr, offset=0x7)
+                file.write('uint', nextAddr, entryAddr, offset=0x8)
+                nextAddr = writeKeyframes(file, nextAddr,
+                                          keyframes[m][n], 2 ** exp)
+                c += 1
+        # actions are stored in a linked list
+        if i < len(actions) - 1:
+            file.write('uint', nextAddr, address, offset=0xc)
+        address = nextAddr
+        i += 1
+    return nextAddr
+
+def writeKeyframes(file, address, keyframes, scale):
+    maxTime = keyframes[-1][0] / FRAME_RATE
+    numFrames = len(keyframes)
+    pointsAddr = address + 0x20
+    # each point uses 2 bytes so need to do some alignment
+    framesAddr = pointsAddr + (numFrames * 2 + 3) // 4 * 4
+    file.write('uint', pointsAddr, address, offset=0)
+    file.write('ushort', numFrames, address, offset=0x8)
+    file.write('float', maxTime, address, offset=0xc)
+    file.write('uint', framesAddr, address, offset=0x10)
+    file.write('ushort', numFrames, address, offset=0x14)
+    file.write('float', -1234567.0, address, offset=0x18) # "-inf"
+    file.seek(pointsAddr)
+    for kf in keyframes:
+        scaled = round(kf[1] * scale)
+        file.write('short', scaled, 0, whence='current')
+
+    # not currently supporting Bezier interpolation
+##    file.seek(tangentsAddr)
+##    for kf in fcurve.keyframe_points:
+##        if kf.interpolation == 'BEZIER':
+##            # convert Bezier to Hermite
+##            h0 = 3 * kf.co.y - 3 * kf.handle_left.y
+##            h1 = 3 * kf.handle_right.y - 3 * kf.co.y
+##            file.write('float', h0, 0, whence='current')
+##            file.write('float', h1, 0, whence='current')
+
+    file.seek(framesAddr)
+    for i in range(numFrames):
+        kf = keyframes[i]
+        # using constant interpolation for everything atm
+        file.write('ushort', 0, 0, whence='current')
+        file.write('ushort', i, 0, whence='current')
+        timestamp = kf[0] / FRAME_RATE
+        file.write('float', timestamp, 4, whence='current')
+    return framesAddr + numFrames * 0xc
+
+def writeMeshes(file, boneAddr, nextAddr):
+    file.seek(boneAddr)
+    # check if the bone is a skin node
+    if file.read('uint', boneAddr) == 0x3:
+        # if so, get the bone name
+        nameAddr = file.read('uint', boneAddr, offset=0x4)
+        name = file.read('string', nameAddr)
+        # write the mesh address
+        file.write('uint', nextAddr, boneAddr, offset=0x30)
+        # write the mesh data
+        mesh = bpy.data.objects[name]
+        nextAddr = writeMesh(file, nextAddr, mesh)
+
+    childAddr = file.read('uint', boneAddr, offset=0x24)
+    if childAddr != 0:
+        nextAddr = writeMeshes(file, childAddr, nextAddr)
+
+    sibAddr = file.read('uint', boneAddr, offset=0x28)
+    if sibAddr != 0:
+        nextAddr = writeMeshes(file, sibAddr, nextAddr)
+
+    return nextAddr
+
+def writeMesh(file, address, object):
+    mesh = object.data
+    file.write('ushort', 0xa00, address)
+    numVerts = len(mesh.vertices)
+    file.write('ushort', numVerts, address, offset=0x2)
+    file.write('ushort', 0x1, address, offset=0x6) # num. uv layers
+
+    # vertices & normals
+    vertsAddr = address + 0x30
+    file.write('uint', vertsAddr, address, offset=0x8)
+    file.seek(vertsAddr)
+    for v in mesh.vertices:
+        # vertex
+        for f in v.co:
+            file.write('float', f, 0, whence='current')
+        # normal
+        for f in v.normal:
+            file.write('float', f, 0, whence='current')
+    nextAddr = file.tell()
+
+    # weights
+    if any(len(v.groups) > 0 for v in mesh.vertices):
+        skinAddr = nextAddr
+        file.write('uint', skinAddr, address, offset=0xc)
+        file.write('ushort', len(mesh.vertices), skinAddr, offset=0x8)
+        file.write('ushort', len(mesh.vertices), skinAddr, offset=0xa)
+        groupsListAddr = skinAddr + 0x1c
+        file.write('uint', groupsListAddr, skinAddr, offset=0xc)
+        weightsListAddr = groupsListAddr + 6 * len(mesh.vertices)
+        file.write('uint', weightsListAddr, skinAddr, offset=0x10)
+        for i in range(len(mesh.vertices)):
+            v = mesh.vertices[i]
+            assert len(v.groups) <= 4
+            file.write('ushort', 1, groupsListAddr, offset=(6 * i))
+            b1 = getVertexGroupBoneIndex(object, v.groups[0].group)
+            file.write('ushort', b1, 0, whence='current')
+            if len(v.groups) > 1:
+                b2 = getVertexGroupBoneIndex(object, v.groups[1].group)
+                file.write('ushort', b2, 0, whence='current')
+                w1 = v.groups[0].weight
+                w2 = v.groups[1].weight
+                # weights are out of 0xffff
+                # normalize in case there are > 2 groups
+                weight = round(0xffff * (w1 / (w1 + w2)))
+            else:
+                file.write('ushort', 0, 0, whence='current')
+                # only one group, give entire weight to it
+                weight = 0xffff
+            file.write('ushort', weight, weightsListAddr, offset=(2 * i))
+        groupsListAddr = file.tell()
+        file.write('uint', groupsListAddr, skinAddr, offset=0x18)
+        n = 0
+        file.seek(groupsListAddr)
+        for v in mesh.vertices:
+            if len(v.groups) > 2:
+                file.write('ushort', v.index, 0, whence='current')
+                b1 = getVertexGroupBoneIndex(object, v.groups[2].group)
+                w1 = round(v.groups[2].weight * 0xffff)
+                if len(v.groups) == 4:
+                    b2 = getVertexGroupBoneIndex(object, v.groups[3].group)
+                    w2 = round(v.groups[3].weight * 0xffff)
+                else:
+                    b2 = 0xffff
+                    w2 = 0
+                file.write('ushort', b1, 0, whence='current')
+                file.write('ushort', b2, 0, whence='current')
+                file.write('ushort', w1, 0, whence='current')
+                file.write('ushort', w2, 0, whence='current')
+                n += 1
+        nextAddr = file.tell()
+        file.write('ushort', n, skinAddr, offset=0x14)
+
+    # uv coordinates
+    uvCoordsAddr = nextAddr
+    file.write('uint', uvCoordsAddr, address, offset=0x14)
+    file.write('uint', uvCoordsAddr + 0x8, uvCoordsAddr) # start of uv coords
+    file.write('ushort', len(mesh.loops), uvCoordsAddr, offset=0x4)
+    uvMap = mesh.uv_layers.active.data
+    file.seek(uvCoordsAddr + 0x8)
+    for loop in mesh.loops:
+        coords = uvMap[loop.index].uv
+        file.write('float', coords[0], 0, whence='current') # x
+        file.write('float', 1.0 - coords[1], 0, whence='current') # y
+
+    # face groups
+    facesAddr = file.tell()
+    file.write('uint', facesAddr, address, offset=0x18)
+    for i in range(len(object.material_slots)):
+        file.write('uint', 0x1, facesAddr)
+        faces = [face for face in mesh.polygons if face.material_index == i]
+        mat = object.material_slots[i].material
+        matListAddr = file.read('uint', 0, offset=0x14)
+        matAddr = file.read('uint', matListAddr,
+                            offset=(4 * materials.index(mat)))
+        file.write('uint', matAddr, facesAddr, offset=0x8)
+
+        file.write('ushort', 0x1, facesAddr, offset=0xc) # num. ops
+        faceOpsAddr = facesAddr + 0x40
+        # the start address needs to be a multiple of 0x20
+        faceOpsAddr = (faceOpsAddr + 0x1f) // 0x20 * 0x20
+        file.write('uint', faceOpsAddr, facesAddr, offset=0x14)
+        faceOpsSize = 0x3 + len(faces) * 3 * 6
+        # the region size also needs to be a multiple of 0x20
+        faceOpsSize = (faceOpsSize + 0x1f) // 0x20 * 0x20
+        file.write('uint', faceOpsSize, facesAddr, offset=0x18)
+        vertInfoAddr = faceOpsAddr + faceOpsSize
+        file.write('uint', vertInfoAddr, facesAddr, offset=0x10)
+
+        # faces
+        file.write('uchar', 0x90, faceOpsAddr) # GX_DRAW_TRIANGLES
+        file.write('ushort', len(faces) * 3, 0, whence='current')
+        for face in faces:
+            file.write('ushort', face.vertices[1], 0, whence='current') # vertex
+            file.write('ushort', face.vertices[1], 0, whence='current') # normal
+            file.write('ushort', face.loop_indices[1], 0, whence='current') # uv coord
+            file.write('ushort', face.vertices[0], 0, whence='current')
+            file.write('ushort', face.vertices[0], 0, whence='current')
+            file.write('ushort', face.loop_indices[0], 0, whence='current')
+            file.write('ushort', face.vertices[2], 0, whence='current')
+            file.write('ushort', face.vertices[2], 0, whence='current')
+            file.write('ushort', face.loop_indices[2], 0, whence='current')
+
+        # vertex info
+        file.write('uchar', 0x9, vertInfoAddr) # vertices
+        file.write('uchar', 0x1, 0, whence='current')
+        file.write('uchar', 0x4, 0, whence='current')
+        file.write('uchar', 0x0, 0, whence='current')
+        file.write('uchar', 0x3, 0, whence='current')
+        file.write('uchar', 0x18, 0, whence='current') # stride
+        file.write('uchar', 0xa, 2, whence='current') # normals
+        file.write('uchar', 0x0, 0, whence='current')
+        file.write('uchar', 0x4, 0, whence='current')
+        file.write('uchar', 0x0, 0, whence='current')
+        file.write('uchar', 0x3, 0, whence='current')
+        file.write('uchar', 0x18, 0, whence='current') # stride
+        file.write('uchar', 0xd, 2, whence='current') # uv coords
+        file.write('uchar', 0x1, 0, whence='current')
+        file.write('uchar', 0x4, 0, whence='current')
+        file.write('uchar', 0x0, 0, whence='current')
+        file.write('uchar', 0x3, 0, whence='current')
+        file.write('uchar', 0x8, 0, whence='current') # stride
+        file.write('uchar', 0xff, 2, whence='current')
+
+        nextAddr = vertInfoAddr + 0xc0
+        if i < len(object.material_slots) - 1:
+            file.write('uint', nextAddr, facesAddr, offset=0x1c)
+            facesAddr = nextAddr
+
+    # bounding boxes
+    unknownAddr = nextAddr
+    file.write('uint', unknownAddr, address, offset=0x1c)
+    file.write('ushort', 0x1, unknownAddr, offset=0x18) # count
+    file.write('uint', unknownAddr + 0x24, unknownAddr, offset=0x1c)
+
+    file.write('ushort', 0x1, unknownAddr, offset=0x24) # count
+    file.write('uchar', 0x1e, 0, whence='current')
+    file.write('uchar', 0x0, 0, whence='current') # could be 0x8
+    file.write('uint', unknownAddr + 0x30, 0, whence='current')
+
+    # currently just writing a single bounding box for
+    # proper scaling in the Pokemon summary menu
+    file.write('float', 0.0, unknownAddr, offset=0x30)
+    file.write('float', 0.0, 0, whence='current')
+    file.write('float', 0.0, 0, whence='current')
+    file.write('float', 1.0, 0, whence='current')
+    # this should probably not be hard-coded but I'm not sure
+    # how to determine the correct value dynamically yet
+    file.write('float', 8.0, 0, whence='current')
+    file.write('float', 1.0, 0, whence='current')
+
+    return file.tell()
+
+def writeSDR(path, cx):
+    t0 = time.time()
+    print('Start')
+    assert cx.object.type == 'ARMATURE'
+
+    global context
+    global FRAME_RATE
+
+    global arma
+    global bones
+    global actions
+    global materials
+    global textures
+    global keyframes
+
+    context = cx
+    FRAME_RATE = cx.scene.render.fps
+
+    arma = context.object
+    bones = arma.data.bones
+
+    meshes = [child for child in arma.children if child.type == 'MESH']
+    materials = []
+    for mesh in meshes:
+        materials += [slot.material for slot in mesh.material_slots]
+
+    textures = {}
+    for mat in materials:
+        tex = getMatTexture(mat)
+        if tex.image.name not in textures:
+            textures[tex.image.name] = tex
+
+    # build keyframe dictionary
+    actions = {}
+    # material animations MUST start with "tx_"
+    action_ids = ['idle', 'run', 'damage', 'faint', 'move_phys', 'move_spec',
+                  'tx_wink', 'tx_sleep', 'tx_wakeup']
+    for action_id in action_ids:
+        actions[action_id] = { 'length': 0, 'bones': {}, 'materials': {} }
+        action = getattr(arma.data, f'prop_{action_id}')
+        if action:
+            arma.animation_data.action = action
+            actions[action_id]['length'] = action.frame_range.y
+            for frame in range(int(action.frame_range[1] + 1)):
+                context.scene.frame_set(frame)
+                # root bone cannot be animated
+                for bone in arma.pose.bones[1:]:
+                    if bone.name not in actions[action_id]['bones']:
+                        actions[action_id]['bones'][bone.name] = {
+                            0: { 0: [], 1: [], 2: [] }, # t (x, y, z)
+                            1: { 0: [], 1: [], 2: [] }, # r (x, y, z)
+                            2: { 0: [], 1: [], 2: [] }, # s (x, y, z)
+                        }
+                    keyframes = actions[action_id]['bones'][bone.name]
+                    transform = bone.parent.matrix.inverted() \
+                                @ bone.matrix
+                    comps = list(transform.decompose())
+                    comps[1] = comps[1].to_euler()
+                    for m in range(3):
+                        for n in range(3):
+                            if len(keyframes[m][n]) == 0 or \
+                               not approxEqual(keyframes[m][n][-1][1],
+                                               comps[m][n]):
+                                keyframes[m][n].append((frame, comps[m][n]))
+        # loop over materials
+        for mat in materials:
+            action = getattr(mat, f'prop_{action_id}')
+            if action:
+                actions[action_id]['length'] = max(action.frame_range.y,
+                                                   actions[action_id]['length'])
+                if not mat.node_tree.animation_data:
+                    mat.node_tree.animation_data_create()
+                mat.node_tree.animation_data.action = action
+                if mat.name not in actions[action_id]['materials']:
+                    actions[action_id]['materials'][mat.name] = {
+                        0x14: { 0: [], 1: [] }, # t (x, y)
+                        0x16: { 0: [], 1: [] }, # s (x, y)
+                    }
+                keyframes = actions[action_id]['materials'][mat.name]
+                mapNode = getMatMapNode(mat)
+                for frame in range(int(action.frame_range[1] + 1)):
+                    context.scene.frame_set(frame)
+                    for n in range(2): # x, y
+                        t = mapNode.inputs[1].default_value[n]
+                        # Blender goes bottom-to-top, game goes top-to-bottom
+                        if n == 1:
+                            t = 1.0 - t
+                        if len(keyframes[0x14][n]) == 0 or \
+                           not approxEqual(keyframes[0x14][n][-1][1], t):
+                            keyframes[0x14][n].append((frame, t))
+                        s = mapNode.inputs[3].default_value[n]
+                        if len(keyframes[0x16][n]) == 0 or \
+                           not approxEqual(keyframes[0x16][n][-1][1], s):
+                            keyframes[0x16][n].append((frame, s))
+        # filtering breaks the animation, not sure why yet
+##            # filter out constant f-curves
+##            for bone in arma.data.bones[1:]:
+##                keyframes = actions[i]['bones'][bone.name]
+##                for m in range(3):
+##                    keyframes[m] = { k:v for k,v in keyframes[m].items()
+##                                     if len(v) > 1 }
+##                keyframes = { k:v for k,v in keyframes.items()
+##                              if len(v) > 0 }
+##                actions[i]['bones'][bone.name] = keyframes
+
+    print('Initialization:', time.time() - t0)
+    t0 = time.time()
+
+    fout = BinaryWriter(path)
+    fout.write('uchar', 0x1, 0)
+    fout.write('ushort', 0x4, 0x2)
+
+    # textures
+    texListAddr = 0x30
+    fout.write('uint', texListAddr, 0xc)
+    fout.write('ushort', len(textures), 0x1a)
+    nextAddr = texListAddr + 4 * len(textures)
+    nextAddr = (nextAddr + 0xf) // 0x10 * 0x10
+    i = 0
+    for tex in textures.values():
+        textures[tex.image.name]['address'] = nextAddr
+        fout.write('uint', nextAddr, texListAddr, offset=(4 * i))
+        nextAddr = writeTexture(fout, nextAddr, tex)
+        i += 1
+    print('Textures:', time.time() - t0)
+    t0 = time.time()
+
+    # materials
+    matListAddr = nextAddr
+    fout.write('uint', matListAddr, 0x14)
+    fout.write('ushort', len(materials), 0x1e)
+    nextAddr = matListAddr + 4 * len(materials)
+    nextAddr = (nextAddr + 0xf) // 0x10 * 0x10
+    for i in range(len(materials)):
+        fout.write('uint', nextAddr, matListAddr, offset=(4 * i))
+        nextAddr = writeMaterial(fout, nextAddr, materials[i])
+    print('Materials:', time.time() - t0)
+    t0 = time.time()
+
+    # actions
+    actionListAddr = nextAddr
+    for action_id in actions:
+        nextAddr = writeAction(fout, nextAddr, action_id)
+    i = 0
+    for action_id in actions:
+        actionAddr = actionListAddr + i * 0x30
+        fout.write('uint', nextAddr, actionAddr)
+        fout.write('string', action_id, nextAddr)
+        sz = len(action_id) + 1 # null terminate
+        sz = (sz + 3) // 4 * 4
+        nextAddr += sz
+        i += 1
+    print('Actions:', time.time() - t0)
+    t0 = time.time()
+
+    # skeleton
+    skeleListAddr = nextAddr
+    skeleAddr = skeleListAddr + 0x10
+    skeleNameAddr = skeleAddr + 0x1c
+    fout.write('uint', skeleListAddr, 0x8)
+    fout.write('ushort', 0x1, 0x18) # skeleton count
+    fout.write('uint', skeleAddr, skeleListAddr)
+    fout.write('uint', skeleNameAddr, skeleAddr, offset=0)
+    fout.write('ushort', len(bones), skeleAddr, offset=0x6)
+    fout.write('ushort', len(actions), skeleAddr, offset=0x8)
+    fout.write('uint', actionListAddr, skeleAddr, offset=0xc)
+    fout.write('string', arma.name, skeleNameAddr)
+    sz = len(arma.name) + 1
+    sz = (sz + 3) // 4 * 4
+    rootAddr = skeleNameAddr + sz
+    fout.write('uint', rootAddr, skeleAddr, offset=0x10) # root bone pointer
+    nextAddr = writeBone(fout, rootAddr, bones[0]) # write bone tree
+    print('Skeleton:', time.time() - t0)
+    t0 = time.time()
+
+    # meshes
+    writeMeshes(fout, rootAddr, nextAddr)
+    print('Meshes:', time.time() - t0)
+
+    fout.close()
+    print(f'\n"{arma.name}" exported successfully.')